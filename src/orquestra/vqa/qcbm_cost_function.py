--- conflicted
+++ resolved
@@ -1,9 +1,6 @@
 from zquantum.core.cost_function import AnsatzBasedCostFunction
 from zquantum.core.interfaces.backend import QuantumBackend
-<<<<<<< HEAD
-=======
 from zquantum.core.interfaces.ansatz import Ansatz
->>>>>>> c1097197
 from zquantum.core.bitstring_distribution import (
     BitstringDistribution,
     evaluate_distribution_distance,
@@ -14,14 +11,8 @@
 import numpy as np
 
 
-<<<<<<< HEAD
-class QCBMCostFunction(CostFunction):
-    """
-    Cost function used for evaluating QCBM.
-=======
 class QCBMCostFunction(AnsatzBasedCostFunction):
     """ Cost function used for evaluating QCBM.
->>>>>>> c1097197
 
     Args:
         ansatz (zquantum.core.interfaces.ansatz.Ansatz): the ansatz used to construct the variational circuits
@@ -45,11 +36,7 @@
 
     def __init__(
         self,
-<<<<<<< HEAD
-        ansatz: Dict,
-=======
         ansatz: Ansatz,
->>>>>>> c1097197
         backend: QuantumBackend,
         distance_measure: Callable,
         target_bitstring_distribution: BitstringDistribution,
@@ -66,11 +53,7 @@
         self.save_evaluation_history = save_evaluation_history
         self.gradient_type = gradient_type
 
-<<<<<<< HEAD
-    def evaluate(self, parameters: np.ndarray) -> float:
-=======
     def evaluate(self, parameters: np.ndarray) -> ValueEstimate:
->>>>>>> c1097197
         """
         Evaluates the value of the cost function for given parameters and saves the results (if specified).
 
@@ -81,43 +64,7 @@
             value: cost function value for given parameters, either int or float.
         """
         value, distribution = self._evaluate(parameters)
-
         if self.save_evaluation_history:
-<<<<<<< HEAD
-            if len(self.evaluations_history) == 0:
-                min = 10000
-                self.evaluations_history.append(
-                    {
-                        "value": value,
-                        "params": parameters,
-                        "bitstring_distribution": distribution.distribution_dict,
-                        "min": min,
-                    }
-                )
-            else:
-                min = self.evaluations_history[-1]["min"]
-                if value < min:
-                    min = value
-                    self.evaluations_history.append(
-                        {
-                            "value": value,
-                            "params": parameters,
-                            "bitstring_distribution": distribution.distribution_dict,
-                            "min": min,
-                        }
-                    )
-                    print("later MIN!!!", min)
-                else:
-                    self.evaluations_history.append(
-                        {"value": value, "params": parameters, "min": min}
-                    )
-        #    self.evaluations_history.append({'value':value, 'params': parameters, 'bitstring_distribution': distribution.distribution_dict})
-        # print(self.evaluations_history, flush=True)
-        print(f"History length: {len(self.evaluations_history)}")
-        return value
-
-    def _evaluate(self, parameters: np.ndarray) -> float:
-=======
             self.evaluations_history.append(
                 {
                     "value": value,
@@ -128,7 +75,6 @@
         return ValueEstimate(value)
 
     def _evaluate(self, parameters: np.ndarray) -> (float, BitstringDistribution):
->>>>>>> c1097197
         """
         Evaluates the value of the cost function for given parameters.
 
