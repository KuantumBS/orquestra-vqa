from .interfaces.cost_function import CostFunction
from .interfaces.backend import QuantumBackend
<<<<<<< HEAD
from .interfaces.ansatz import Ansatz
=======
from .interfaces.estimator import Estimator
>>>>>>> 1399377f
from .circuit import build_ansatz_circuit
from .estimator import BasicEstimator
from .utils import ValueEstimate
from typing import Callable, Optional, Dict
import numpy as np
import copy
from openfermion import SymbolicOperator


class BasicCostFunction(CostFunction):
    """
    Basic implementation of the CostFunction interface.
    It allows to pass any function (and gradient) when initialized.

    Args:
        function (Callable): function we want to use as our cost function. Should take a numpy array as input and return a single number.
        gradient_function (Callable): function used to calculate gradients. Optional.
        gradient_type (str): parameter indicating which type of gradient should be used.
        save_evaluation_history (bool): flag indicating whether we want to store the history of all the evaluations.
        epsilon (float): epsilon used for calculating gradient using finite difference method.

    Params:
        function (Callable): see Args
        gradient_function (Callable): see Args
        evaluations_history (list): List of the tuples (parameters, value) representing all the evaluation in a chronological order.
        gradient_type (str): see Args
        save_evaluation_history (bool): see Args
        epsilon (float): see Args

    """

    def __init__(
        self,
        function: Callable,
        gradient_function: Optional[Callable] = None,
        gradient_type: str = "custom",
        save_evaluation_history: bool = True,
        epsilon: float = 1e-5,
    ):
        self.evaluations_history = []
        self.save_evaluation_history = save_evaluation_history
        self.gradient_type = gradient_type
        self.function = function
        self.gradient_function = gradient_function
        self.epsilon = epsilon

    def _evaluate(self, parameters: np.ndarray) -> ValueEstimate:
        """
        Evaluates the value of the cost function for given parameters.

        Args:
            parameters: parameters for which the evaluation should occur

        Returns:
            value: cost function value for given parameters.
        """
        value = ValueEstimate(self.function(parameters))
        return value

    def get_gradient(self, parameters: np.ndarray) -> np.ndarray:
        """
        Evaluates the gradient of the cost function for given parameters.
        What method is used for calculating gradients is indicated by `self.gradient_type` field.

        Args:
            parameters: parameters for which we calculate the gradient.

        Returns:
            np.ndarray: gradient vector 
        """
        if self.gradient_type == "custom":
            if self.gradient_function is None:
                raise Exception("Gradient function has not been provided.")
            else:
                return self.gradient_function(parameters)
        elif self.gradient_type == "finite_difference":
            if self.gradient_function is not None:
                raise Warning(
                    "Using finite difference method for calculating gradient even though self.gradient_function is defined."
                )
            return self.get_gradients_finite_difference(parameters)
        else:
            raise Exception("Gradient type: %s is not supported", self.gradient_type)


class AnsatzBasedCostFunction(CostFunction):
    """
    Cost function used for evaluating given operator using given ansatz.

    Args:
        target_operator (openfermion.QubitOperator): operator to be evaluated
        ansatz (zquantum.core.interfaces.ansatz.Ansatz): ansatz used to evaluate cost function
        backend (zquantum.core.interfaces.backend.QuantumBackend): backend used for evaluation
        estimator: (zquantum.core.interfaces.estimator.Estimator) = estimator used to compute expectation value of target operator 
        gradient_type (str): parameter indicating which type of gradient should be used.
        save_evaluation_history (bool): flag indicating whether we want to store the history of all the evaluations.
        epsilon (float): epsilon used for calculating gradient using finite difference method.

    Params:
        target_operator (openfermion.QubitOperator): see Args
        ansatz (zquantum.core.interfaces.ansatz.Ansatz): see Args
        backend (zquantum.core.interfaces.backend.QuantumBackend): see Args
        estimator: (zquantum.core.interfaces.estimator.Estimator) = see Args 
        evaluations_history (list): List of the tuples (parameters, value) representing all the evaluation in a chronological order.
        save_evaluation_history (bool): see Args
        gradient_type (str): see Args
        epsilon (float): see Args

    """

    def __init__(
        self,
        target_operator: SymbolicOperator,
        ansatz: Ansatz,
        backend: QuantumBackend,
        estimator: Estimator = None,
        gradient_type: str = "finite_difference",
        save_evaluation_history: bool = True,
        epsilon: float = 1e-5,
    ):
        self.target_operator = target_operator
        self.ansatz = ansatz
        self.backend = backend
        if estimator is None:
            self.estimator = BasicEstimator()
        else:
            self.estimator = estimator
        self.gradient_type = gradient_type
        self.save_evaluation_history = save_evaluation_history
        self.epsilon = epsilon
        self.evaluations_history = []

    def _evaluate(self, parameters: np.ndarray) -> ValueEstimate:
        """
        Evaluates the value of the cost function for given parameters.

        Args:
            parameters: parameters for which the evaluation should occur.

        Returns:
            value: cost function value for given parameters.
        """
<<<<<<< HEAD

        circuit = self.ansatz.get_executable_circuit(parameters)

        expectation_values = self.backend.get_expectation_values(
            circuit, self.target_operator
=======
        circuit = build_ansatz_circuit(self.ansatz, parameters)
        expectation_values = self.estimator.get_estimated_expectation_values(
            self.backend, circuit, self.target_operator
>>>>>>> 1399377f
        )
        final_value = np.sum(expectation_values.values)
        return ValueEstimate(final_value)<|MERGE_RESOLUTION|>--- conflicted
+++ resolved
@@ -1,10 +1,7 @@
 from .interfaces.cost_function import CostFunction
 from .interfaces.backend import QuantumBackend
-<<<<<<< HEAD
 from .interfaces.ansatz import Ansatz
-=======
 from .interfaces.estimator import Estimator
->>>>>>> 1399377f
 from .circuit import build_ansatz_circuit
 from .estimator import BasicEstimator
 from .utils import ValueEstimate
@@ -147,17 +144,9 @@
         Returns:
             value: cost function value for given parameters.
         """
-<<<<<<< HEAD
-
         circuit = self.ansatz.get_executable_circuit(parameters)
-
-        expectation_values = self.backend.get_expectation_values(
-            circuit, self.target_operator
-=======
-        circuit = build_ansatz_circuit(self.ansatz, parameters)
         expectation_values = self.estimator.get_estimated_expectation_values(
             self.backend, circuit, self.target_operator
->>>>>>> 1399377f
         )
         final_value = np.sum(expectation_values.values)
         return ValueEstimate(final_value)