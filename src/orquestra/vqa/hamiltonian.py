--- conflicted
+++ resolved
@@ -1,9 +1,4 @@
-<<<<<<< HEAD
 from typing import Callable, Dict, List, Optional, Tuple
-
-=======
-from typing import Callable, List, Optional, Tuple
->>>>>>> 3164cc6f
 import numpy as np
 import copy
 from openfermion.ops import InteractionOperator, InteractionRDM, QubitOperator
@@ -50,15 +45,11 @@
         A list of qubit operators.
     """
 
-<<<<<<< HEAD
     groups: List[
         QubitOperator
     ] = []  # List of QubitOperators representing groups of co-measureable terms
-
-=======
-    groups = []  # List of QubitOperators representing groups of co-measureable terms
     constant_term = None
->>>>>>> 3164cc6f
+
     if sort_terms:
         terms_iterator = sorted(
             qubit_operator.terms.items(), key=lambda x: abs(x[1]), reverse=True
@@ -252,33 +243,6 @@
     return ExpectationValues(expectations)
 
 
-<<<<<<< HEAD
-def estimate_nmeas_for_operator(
-    operator: QubitOperator,
-    decomposition_method: str = "greedy-sorted",
-    expecval: Optional[ExpectationValues] = None,
-):
-    """Calculates the number of measurements required for computing
-    the expectation value of a qubit hamiltonian, where co-measurable terms
-    are grouped. See estimate_nmeas_for_frames for details.
-
-    Args:
-        operator: The operator whose expectation value is to be estimated.
-        decomposition_method: Method used to decompose the Hamiltonian into
-            co-measurable groups. See DECOMPOSITION_METHODS.
-        expval: Expectation values to be used when accounting for variances. See
-            estimate_nmeas_for_frames for details.
-
-    Returns:
-        See estimate_nmeas_for_frames.
-    """
-
-    decomposition_function = get_decomposition_function(decomposition_method)
-    return estimate_nmeas_for_frames(decomposition_function(operator), expecval)
-
-
-=======
->>>>>>> 3164cc6f
 def estimate_nmeas_for_frames(
     frame_operators: List[QubitOperator],
     expecval: Optional[ExpectationValues] = None,
